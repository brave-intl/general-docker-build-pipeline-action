{
  "name": "@aws-actions/codebuild-run-build",
  "version": "1.0.4",
  "description": "Execute CodeBuild::startBuild for the current repo.",
  "main": "dist/index.js",
  "scripts": {
    "lint": "prettier -c *.js *.json *.md; eslint **.js",
    "format": "prettier --write -c *.js *.json *.md test/*.js; eslint --fix **.js test/**.js",
    "format:check": "prettier --check -c *.js *.json *.md test/*.js; eslint --fix **.js test/**.js",
    "package": "ncc build index.js -o dist",
    "build": "ncc build index.js -o dist",
    "test": "mocha"
  },
  "author": "aws-crypto-tools-team@amazon.com",
  "license": "Apache-2.0",
  "dependencies": {
    "@actions/core": "^1.10.0",
    "@actions/exec": "^1.0.3",
<<<<<<< HEAD
    "@actions/github": "^2.1.1",
    "aws-sdk": "^2.1354.0",
    "ncc": "^0.3.6",
=======
    "@actions/github": "^5.1.1",
    "aws-sdk": "^2.1354.0",
>>>>>>> a95fe552
    "uuid": "^3.4.0",
    "yargs": "^15.3.1"
  },
  "bin": "./local.js",
  "files": [
    "*.js"
  ],
  "devDependencies": {
    "@vercel/ncc": "^0.36.1",
    "chai": "^4.2.0",
<<<<<<< HEAD
    "eslint": "^8.6.0",
    "eslint-config-prettier": "^6.10.1",
    "husky": "^4.2.3",
    "lint-staged": "^10.1.2",
    "mocha": "^9.2.2",
=======
    "eslint": "^8.43.0",
    "eslint-config-prettier": "^6.10.1",
    "husky": "^8.0.3",
    "lint-staged": "^13.2.1",
    "mocha": "^10.1.0",
    "mocha-each": "^2.0.1",
>>>>>>> a95fe552
    "prettier": "^2.0.4"
  },
  "husky": {
    "hooks": {
      "pre-commit": "lint-staged"
    }
  },
  "lint-staged": {
    "*.js": [
      "prettier --write --ignore-path dist/**",
      "eslint --fix --ignore-pattern dist/**"
    ],
    "*.{json,md}": [
      "prettier --write"
    ]
  }
}<|MERGE_RESOLUTION|>--- conflicted
+++ resolved
@@ -16,14 +16,9 @@
   "dependencies": {
     "@actions/core": "^1.10.0",
     "@actions/exec": "^1.0.3",
-<<<<<<< HEAD
     "@actions/github": "^2.1.1",
     "aws-sdk": "^2.1354.0",
     "ncc": "^0.3.6",
-=======
-    "@actions/github": "^5.1.1",
-    "aws-sdk": "^2.1354.0",
->>>>>>> a95fe552
     "uuid": "^3.4.0",
     "yargs": "^15.3.1"
   },
@@ -34,20 +29,11 @@
   "devDependencies": {
     "@vercel/ncc": "^0.36.1",
     "chai": "^4.2.0",
-<<<<<<< HEAD
     "eslint": "^8.6.0",
     "eslint-config-prettier": "^6.10.1",
     "husky": "^4.2.3",
     "lint-staged": "^10.1.2",
     "mocha": "^9.2.2",
-=======
-    "eslint": "^8.43.0",
-    "eslint-config-prettier": "^6.10.1",
-    "husky": "^8.0.3",
-    "lint-staged": "^13.2.1",
-    "mocha": "^10.1.0",
-    "mocha-each": "^2.0.1",
->>>>>>> a95fe552
     "prettier": "^2.0.4"
   },
   "husky": {
